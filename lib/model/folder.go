--- conflicted
+++ resolved
@@ -7,53 +7,47 @@
 package model
 
 import (
-<<<<<<< HEAD
+	"context"
 	"time"
 
 	"github.com/syncthing/syncthing/lib/config"
 	"github.com/syncthing/syncthing/lib/fswatcher"
-=======
-	"context"
-	"time"
->>>>>>> d6fbfc35
 )
 
 type folder struct {
 	stateTracker
 	config.FolderConfiguration
 
-<<<<<<< HEAD
-	scan                 folderScanner
-	model                *Model
-	stop                 chan struct{}
-	initialScanCompleted chan struct{}
-	fsWatchChan          <-chan fswatcher.FsEventsBatch
+	scan                folderScanner
+	model               *Model
+	ctx                 context.Context
+	cancel              context.CancelFunc
+	initialScanFinished chan struct{}
+	fsWatchChan         <-chan fswatcher.FsEventsBatch
 }
 
 func newFolder(model *Model, cfg config.FolderConfiguration,
-	fsWatchChan <-chan fswatcher.FsEventsBatch) *folder {
+	fsWatchChan <-chan fswatcher.FsEventsBatch) folder {
+	ctx, cancel := context.WithCancel(context.Background())
+
 	var intervalS int
 	if fsWatchChan == nil {
 		intervalS = cfg.RescanIntervalS
 	} else {
 		intervalS = cfg.LongRescanIntervalS
 	}
-	return &folder{
-		stateTracker:         newStateTracker(cfg.ID),
-		FolderConfiguration:  cfg,
-		scan:                 newFolderScanner(intervalS),
-		stop:                 make(chan struct{}),
-		model:                model,
-		initialScanCompleted: make(chan struct{}),
-		fsWatchChan:          fsWatchChan,
+
+	return folder{
+		stateTracker:        newStateTracker(cfg.ID),
+		FolderConfiguration: cfg,
+
+		scan:                newFolderScanner(intervalS),
+		ctx:                 ctx,
+		cancel:              cancel,
+		model:               model,
+		initialScanFinished: make(chan struct{}),
+		fsWatchChan:         fsWatchChan,
 	}
-=======
-	scan                folderScanner
-	model               *Model
-	ctx                 context.Context
-	cancel              context.CancelFunc
-	initialScanFinished chan struct{}
->>>>>>> d6fbfc35
 }
 
 func (f *folder) IndexUpdated() {

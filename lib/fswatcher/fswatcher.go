// Copyright (C) 2016 The Syncthing Authors.
//
// This Source Code Form is subject to the terms of the Mozilla Public
// License, v. 2.0. If a copy of the MPL was not distributed with this file,
// You can obtain one at http://mozilla.org/MPL/2.0/.

// +build !solaris,!darwin solaris,cgo darwin,cgo

package fswatcher

import (
	"fmt"
	"path/filepath"
	"strings"
	"time"

	"github.com/syncthing/syncthing/lib/config"
	"github.com/syncthing/syncthing/lib/events"
	"github.com/syncthing/syncthing/lib/ignore"
	"github.com/zillode/notify"
)

type fsEventType int

const (
	nonRemove fsEventType = 1
	remove                = 2
	mixed                 = 3
)

// Not meant to be changed, but must be changeable for tests
var (
	maxFiles       = 512
	maxFilesPerDir = 128
)

type fsEvent struct {
	path         string
	firstModTime time.Time
	lastModTime  time.Time
	eventType    fsEventType
}

type fsEventsBatch map[string]*fsEvent

type eventDir struct {
	path      string
	parentDir *eventDir
	events    fsEventsBatch
	dirs      map[string]*eventDir
}

func newEventDir(path string, parentDir *eventDir) *eventDir {
	return &eventDir{
		path:      path,
		parentDir: parentDir,
		events:    make(fsEventsBatch),
		dirs:      make(map[string]*eventDir),
	}
}

type fsWatcher struct {
	folderID          string
	folderPath        string
	folderDescription string
	ignorePerms       bool
	// time interval to search for events to be passed to syncthing-core
	notifyDelay time.Duration
	// time after which an active event is passed to syncthing-core
	notifyTimeout         time.Duration
	notifyTimer           *time.Timer
	notifyTimerNeedsReset bool
	resetNotifyTimerChan  chan time.Duration
	// All detected and to be scanned events are stored in a tree like
	// structure mimicking folders to keep count of events per directory.
	rootEventDir    *eventDir
	fsEventChan     chan notify.EventInfo
	notifyModelChan chan []string
	inProgress      map[string]struct{}
	ignores         *ignore.Matcher
	ignoresUpdate   chan *ignore.Matcher
	configUpdate    chan config.FolderConfiguration
	stop            chan struct{}
	cfg             *config.Wrapper
}

type Service interface {
	Serve()
	Stop()
	C() <-chan []string
	UpdateIgnores(ignores *ignore.Matcher)
	VerifyConfiguration(from, to config.Configuration) error
	CommitConfiguration(from, to config.Configuration) bool
	String() string
}

<<<<<<< HEAD
func NewFsWatcher(cfg config.FolderConfiguration, ignores *ignore.Matcher) Service {
=======
func NewFsWatcher(id string, cfg *config.Wrapper, ignores *ignore.Matcher) Service {
>>>>>>> d9ea9661
	fsWatcher := &fsWatcher{
		folderID:              id,
		notifyModelChan:       make(chan []string),
		rootEventDir:          newEventDir(".", nil),
		fsEventChan:           make(chan notify.EventInfo, maxFiles),
		notifyTimerNeedsReset: false,
		inProgress:            make(map[string]struct{}),
		ignores:               ignores,
		ignoresUpdate:         make(chan *ignore.Matcher),
		resetNotifyTimerChan:  make(chan time.Duration),
		stop:                  make(chan struct{}),
		cfg:                   cfg,
	}
	folderCfg, ok := cfg.Folder(id)
	if !ok {
		panic(fmt.Sprintf("bug: Folder does not exist for folder %v", id))
	}
	fsWatcher.updateConfig(folderCfg)

	if err := fsWatcher.setupNotifications(); err != nil {
<<<<<<< HEAD
		l.Warnf(`Starting filesystem notifications for folder %s: %v`, fsWatcher.description, err)
=======
		l.Warnf(`Starting filesystem notifications for folder %s: %v`, fsWatcher.folderDescription, err)
>>>>>>> d9ea9661
		return nil
	}

	return fsWatcher
}

func (w *fsWatcher) setupNotifications() error {
	absShouldIgnore := func(absPath string) bool {
		if !isSubpath(absPath, w.folderPath) {
			return true
		}
		relPath, _ := filepath.Rel(w.folderPath, absPath)
		return w.ignores.ShouldIgnore(relPath)
	}
	if err := notify.WatchWithFilter(filepath.Join(w.folderPath, "..."), w.fsEventChan, absShouldIgnore, w.eventMask()); err != nil {
		notify.Stop(w.fsEventChan)
		close(w.fsEventChan)
		if isWatchesTooFew(err) {
			err = watchesLimitTooLowError(w.folderDescription)
		}
		return err
	}
	l.Infoln("Started filesystem notifications for folder", w.folderDescription)
	return nil
}

func (w *fsWatcher) Serve() {
	w.notifyTimer = time.NewTimer(w.notifyDelay)
	defer w.notifyTimer.Stop()

	inProgressItemSubscription := events.Default.Subscribe(events.ItemStarted | events.ItemFinished)

	w.cfg.Subscribe(w)

	for {
		// Detect channel overflow
		if len(w.fsEventChan) == maxFiles {
		outer:
			for {
				select {
				case <-w.fsEventChan:
				default:
					break outer
				}
			}
			// Issue full rescan as events were lost
			w.newFsEvent(w.folderPath, nonRemove)
			l.Debugln(w, "Backend channel overflow: Scan entire folder")
		}
		select {
		case event, _ := <-w.fsEventChan:
			w.newFsEvent(event.Path(), w.eventType(event.Event()))
		case event := <-inProgressItemSubscription.C():
			w.updateInProgressSet(event)
		case <-w.notifyTimer.C:
			w.actOnTimer()
		case interval := <-w.resetNotifyTimerChan:
			w.resetNotifyTimer(interval)
		case ignores := <-w.ignoresUpdate:
			w.ignores = ignores
		case cfg := <-w.configUpdate:
			w.updateConfig(cfg)
		case <-w.stop:
			return
		}
	}
}

func (w *fsWatcher) Stop() {
	close(w.stop)
	notify.Stop(w.fsEventChan)
	w.cfg.Unsubscribe(w)
	l.Infoln("Stopped filesystem notifications for folder", w.folderDescription)
}

func (w *fsWatcher) C() <-chan []string {
	return w.notifyModelChan
}

func (w *fsWatcher) newFsEvent(eventPath string, eventType fsEventType) {
	if _, ok := w.rootEventDir.events["."]; ok {
		l.Debugf("%v Will scan entire folder anyway; dropping: %s", w, eventPath)
		return
	}
	if isSubpath(eventPath, w.folderPath) {
		path, _ := filepath.Rel(w.folderPath, eventPath)
		if w.pathInProgress(path) {
			l.Debugf("%v Skipping notification for path we modified: %s", w, path)
			return
		}
		if w.ignores.ShouldIgnore(path) {
			l.Debugf("%v Ignoring: %s", w, path)
			return
		}
		w.aggregateEvent(path, time.Now(), eventType)
	} else {
		l.Debugf("%v Path outside of folder root: %s", w, eventPath)
		panic(fmt.Sprintf("bug: Detected change outside of root directory for folder %v", w.folderDescription))
	}
}

func isSubpath(path string, folderPath string) bool {
	return strings.HasPrefix(path, folderPath)
}

func (w *fsWatcher) resetNotifyTimerIfNeeded() {
	if w.notifyTimerNeedsReset {
		w.resetNotifyTimer(w.notifyDelay)
	}
}

// resetNotifyTimer should only ever be called when notifyTimer has stopped
// and notifyTimer.C been read from. Otherwise, call resetNotifyTimerIfNeeded.
func (w *fsWatcher) resetNotifyTimer(duration time.Duration) {
	l.Debugf("%v Resetting notifyTimer to %s", w, duration.String())
	w.notifyTimerNeedsReset = false
	w.notifyTimer.Reset(duration)
}

func (w *fsWatcher) aggregateEvent(path string, eventTime time.Time, eventType fsEventType) {
	if path == "." || w.rootEventDir.eventCount() == maxFiles {
		l.Debugln(w, "Scan entire folder")
		firstModTime := eventTime
		if w.rootEventDir.childCount() != 0 {
			eventType |= w.rootEventDir.getEventType()
			firstModTime = w.rootEventDir.getFirstModTime()
		}
		w.rootEventDir = newEventDir(".", nil)
		w.rootEventDir.events["."] = &fsEvent{
			path:         ".",
			firstModTime: firstModTime,
			lastModTime:  eventTime,
			eventType:    eventType,
		}
		w.resetNotifyTimerIfNeeded()
		return
	}

	parentDir := w.rootEventDir

	// Check if any parent directory is already tracked or will exceed
	// events per directory limit bottom up
	pathSegments := strings.Split(filepath.ToSlash(path), "/")

	// As root dir cannot be further aggregated, allow up to maxFiles
	// children.
	localMaxFilesPerDir := maxFiles
	var currPath string
	for i, pathSegment := range pathSegments[:len(pathSegments)-1] {
		currPath = filepath.Join(currPath, pathSegment)

		if event, ok := parentDir.events[currPath]; ok {
			event.lastModTime = eventTime
			event.eventType |= eventType
			l.Debugf("%v Parent %s (type %s) already tracked: %s", w, currPath, event.eventType, path)
			return
		}

		if parentDir.childCount() == localMaxFilesPerDir {
			l.Debugf("%v Parent dir %s already has %d children, tracking it instead: %s", w, currPath, localMaxFilesPerDir, path)
			w.aggregateEvent(filepath.Dir(currPath),
				eventTime, eventType)
			return
		}

		// If there are no events below path, but we need to recurse
		// into that path, create eventDir at path.
		if _, ok := parentDir.dirs[currPath]; !ok {
			l.Debugf("%v Creating eventDir: %s", w, currPath)
			parentDir.dirs[currPath] = newEventDir(currPath, parentDir)
		}
		parentDir = parentDir.dirs[currPath]

		// Reset allowed children count to maxFilesPerDir for non-root
		if i == 0 {
			localMaxFilesPerDir = maxFilesPerDir
		}
	}

	if event, ok := parentDir.events[path]; ok {
		event.lastModTime = eventTime
		event.eventType |= eventType
		l.Debugf("%v Already tracked (type %v): %s", w, event.eventType, path)
		return
	}

	childDir, ok := parentDir.dirs[path]

	// If a dir existed at path, it would be removed from dirs, thus
	// childCount would not increase.
	if !ok && parentDir.childCount() == localMaxFilesPerDir {
		l.Debugf("%v Parent dir already has %d children, tracking it instead: %s", w, localMaxFilesPerDir, path)
		w.aggregateEvent(filepath.Dir(path), eventTime, eventType)
		return
	}

	firstModTime := eventTime
	if ok {
		firstModTime = childDir.getFirstModTime()
		eventType |= childDir.getEventType()
		delete(parentDir.dirs, path)
	}
	l.Debugf("%v Tracking (type %v): %s", w, eventType, path)
	parentDir.events[path] = &fsEvent{
		path:         path,
		firstModTime: firstModTime,
		lastModTime:  eventTime,
		eventType:    eventType,
	}
	w.resetNotifyTimerIfNeeded()
}

func (w *fsWatcher) actOnTimer() {
	eventCount := w.rootEventDir.eventCount()
	if eventCount == 0 {
		l.Debugln(w, "No tracked events, waiting for new event.")
		w.notifyTimerNeedsReset = true
		return
	}
	oldFsEvents := w.popOldEvents(w.rootEventDir, time.Now())
	if len(oldFsEvents) == 0 {
		l.Debugln(w, "No old fs events")
		w.resetNotifyTimer(w.notifyDelay)
		return
	}
	// Sending to channel might block for a long time, but we need to keep
	// reading from notify backend channel to avoid overflow
	go func() {
		timeBeforeSending := time.Now()
		l.Debugf("%v Notifying about %d fs events", w, len(oldFsEvents))
		separatedBatches := make(map[fsEventType][]string)
		for path, event := range oldFsEvents {
			separatedBatches[event.eventType] = append(separatedBatches[event.eventType], path)
		}
		for _, eventType := range [3]fsEventType{nonRemove, mixed, remove} {
			if len(separatedBatches[eventType]) != 0 {
				select {
				case w.notifyModelChan <- separatedBatches[eventType]:
				case <-w.stop:
					return
				}
			}
		}
		// If sending to channel blocked for a long time,
		// shorten next notifyDelay accordingly.
		duration := time.Since(timeBeforeSending)
		buffer := time.Duration(1) * time.Millisecond
<<<<<<< HEAD
		l.Debugln(w, "%v Resetting timer via channel after sending %d fs events", w, len(oldFsEvents))
=======
		var nextDelay time.Duration
>>>>>>> d9ea9661
		switch {
		case duration < w.notifyDelay/10:
			nextDelay = w.notifyDelay
		case duration+buffer > w.notifyDelay:
			nextDelay = buffer
		default:
			nextDelay = w.notifyDelay - duration
		}
		select {
		case w.resetNotifyTimerChan <- nextDelay:
		case <-w.stop:
		}
		l.Debugln(w, "%v Sent to timer reset channel after sending %d fs events", w, len(oldFsEvents))
	}()
	return
}

// popOldEvents removes events that should be sent to
func (w *fsWatcher) popOldEvents(dir *eventDir, currTime time.Time) fsEventsBatch {
	oldEvents := make(fsEventsBatch)
	for _, childDir := range dir.dirs {
		for path, event := range w.popOldEvents(childDir, currTime) {
			oldEvents[path] = event
		}
	}
	for path, event := range dir.events {
		// 2 * results in mean event age of notifyDelay (assuming randomly
		// occurring events). Reoccuring and remove (for efficient renames)
		// events are delayed until notifyTimeout.
		if (event.eventType != remove && 2*currTime.Sub(event.lastModTime) > w.notifyDelay) || currTime.Sub(event.firstModTime) > w.notifyTimeout {
			oldEvents[path] = event
			delete(dir.events, path)
		}
	}
	if dir.parentDir != nil && dir.childCount() == 0 {
		dir.parentDir.removeEmptyDir(dir.path)
	}
	return oldEvents
}

func (w *fsWatcher) updateInProgressSet(event events.Event) {
	if event.Type == events.ItemStarted {
		path := event.Data.(map[string]string)["item"]
		w.inProgress[path] = struct{}{}
	} else if event.Type == events.ItemFinished {
		path := event.Data.(map[string]interface{})["item"].(string)
		delete(w.inProgress, path)
	}
}

func (w *fsWatcher) pathInProgress(path string) bool {
	_, exists := w.inProgress[path]
	return exists
}

func (w *fsWatcher) UpdateIgnores(ignores *ignore.Matcher) {
	l.Debugln(w, "Ignore patterns update")
	select {
	case w.ignoresUpdate <- ignores:
	case <-w.stop:
	}
}

func (w *fsWatcher) String() string {
	return fmt.Sprintf("fswatcher/%s:", w.folderDescription)
}

func (w *fsWatcher) eventType(notifyType notify.Event) fsEventType {
	if notifyType&w.removeEventMask() != 0 {
		return remove
	}
	return nonRemove
}

func (w *fsWatcher) VerifyConfiguration(from, to config.Configuration) error {
	return nil
}

func (w *fsWatcher) CommitConfiguration(from, to config.Configuration) bool {
	found := false
	var cfg config.FolderConfiguration
	for _, cfg = range to.Folders {
		if cfg.ID == w.folderID {
			found = true
		}
	}
	if !found {
		// Nothing to do, model will soon stop this service
		return true
	}
	select {
	case w.configUpdate <- cfg:
	case <-w.stop:
	}
	return true
}

func (w *fsWatcher) updateConfig(cfg config.FolderConfiguration) {
	w.folderPath = filepath.Clean(cfg.Path())
	w.folderDescription = cfg.Description()
	w.notifyDelay = time.Duration(cfg.FsNotificationsDelayS) * time.Second
	w.notifyTimeout = notifyTimeout(cfg.FsNotificationsDelayS)
	w.ignorePerms = cfg.IgnorePerms
}

func (dir *eventDir) eventCount() int {
	count := len(dir.events)
	for _, dir := range dir.dirs {
		count += dir.eventCount()
	}
	return count
}

func (dir *eventDir) childCount() int {
	return len(dir.events) + len(dir.dirs)
}

func (dir *eventDir) removeEmptyDir(path string) {
	delete(dir.dirs, path)
	if dir.parentDir != nil && dir.childCount() == 0 {
		dir.parentDir.removeEmptyDir(dir.path)
	}
}

func watchesLimitTooLowError(folder string) error {
	// Exchange link for own documentation when available
	return fmt.Errorf("failed to install inotify handler for folder %s. Please increase inotify limits, see https://github.com/syncthing/syncthing-inotify#troubleshooting-for-folders-with-many-files-on-linux for more information", folder)
}

func (dir eventDir) getFirstModTime() time.Time {
	if dir.childCount() == 0 {
		panic("bug: getFirstModTime must not be used on empty eventDir")
	}
	firstModTime := time.Now()
	for _, childDir := range dir.dirs {
		dirTime := childDir.getFirstModTime()
		if dirTime.Before(firstModTime) {
			firstModTime = dirTime
		}
	}
	for _, event := range dir.events {
		if event.firstModTime.Before(firstModTime) {
			firstModTime = event.firstModTime
		}
	}
	return firstModTime
}

func (dir eventDir) getEventType() fsEventType {
	if dir.childCount() == 0 {
		panic("bug: getEventType must not be used on empty eventDir")
	}
	var eventType fsEventType
	for _, childDir := range dir.dirs {
		eventType |= childDir.getEventType()
		if eventType == mixed {
			return mixed
		}
	}
	for _, event := range dir.events {
		eventType |= event.eventType
		if eventType == mixed {
			return mixed
		}
	}
	return eventType
}

func notifyTimeout(eventDelayS int) time.Duration {
	shortDelayS := 10
	shortDelayMultiplicator := 6
	longDelayS := 60
	longDelayTimeout := time.Duration(1) * time.Minute
	if eventDelayS < shortDelayS {
		return time.Duration(eventDelayS*shortDelayMultiplicator) * time.Second
	}
	if eventDelayS < longDelayS {
		return longDelayTimeout
	}
	return time.Duration(eventDelayS) * time.Second
}<|MERGE_RESOLUTION|>--- conflicted
+++ resolved
@@ -94,11 +94,7 @@
 	String() string
 }
 
-<<<<<<< HEAD
-func NewFsWatcher(cfg config.FolderConfiguration, ignores *ignore.Matcher) Service {
-=======
 func NewFsWatcher(id string, cfg *config.Wrapper, ignores *ignore.Matcher) Service {
->>>>>>> d9ea9661
 	fsWatcher := &fsWatcher{
 		folderID:              id,
 		notifyModelChan:       make(chan []string),
@@ -119,11 +115,7 @@
 	fsWatcher.updateConfig(folderCfg)
 
 	if err := fsWatcher.setupNotifications(); err != nil {
-<<<<<<< HEAD
-		l.Warnf(`Starting filesystem notifications for folder %s: %v`, fsWatcher.description, err)
-=======
 		l.Warnf(`Starting filesystem notifications for folder %s: %v`, fsWatcher.folderDescription, err)
->>>>>>> d9ea9661
 		return nil
 	}
 
@@ -371,11 +363,8 @@
 		// shorten next notifyDelay accordingly.
 		duration := time.Since(timeBeforeSending)
 		buffer := time.Duration(1) * time.Millisecond
-<<<<<<< HEAD
 		l.Debugln(w, "%v Resetting timer via channel after sending %d fs events", w, len(oldFsEvents))
-=======
 		var nextDelay time.Duration
->>>>>>> d9ea9661
 		switch {
 		case duration < w.notifyDelay/10:
 			nextDelay = w.notifyDelay
